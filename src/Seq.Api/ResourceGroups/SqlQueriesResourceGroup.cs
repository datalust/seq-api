﻿using System;
using System.Collections.Generic;
using System.Threading;
using System.Threading.Tasks;
using Seq.Api.Model.SqlQueries;

namespace Seq.Api.ResourceGroups
{
    public class SqlQueriesResourceGroup : ApiResourceGroup
    {
        internal SqlQueriesResourceGroup(ISeqConnection connection)
            : base("SqlQueries", connection)
        {
        }

        public async Task<SqlQueryEntity> FindAsync(string id, CancellationToken token = default)
        {
            if (id == null) throw new ArgumentNullException(nameof(id));
            return await GroupGetAsync<SqlQueryEntity>("Item", new Dictionary<string, object> { { "id", id } }, token).ConfigureAwait(false);
        }

<<<<<<< HEAD
        public async Task<List<SqlQueryEntity>> ListAsync(string ownerId = null, bool shared = false)
        {
            var parameters = new Dictionary<string, object> { { "ownerId", ownerId }, { "shared", shared } };
            return await GroupListAsync<SqlQueryEntity>("Items", parameters).ConfigureAwait(false);
=======
        public async Task<List<SqlQueryEntity>> ListAsync(CancellationToken token = default)
        {
            return await GroupListAsync<SqlQueryEntity>("Items", token: token).ConfigureAwait(false);
>>>>>>> cde9fd1b
        }

        public async Task<SqlQueryEntity> TemplateAsync(CancellationToken token = default)
        {
            return await GroupGetAsync<SqlQueryEntity>("Template", token: token).ConfigureAwait(false);
        }

        public async Task<SqlQueryEntity> AddAsync(SqlQueryEntity entity, CancellationToken token = default)
        {
<<<<<<< HEAD
            return await GroupCreateAsync<SqlQueryEntity, SqlQueryEntity>(entity).ConfigureAwait(false);
=======
            return await Client.PostAsync<SqlQueryEntity, SqlQueryEntity>(entity, "Create", entity, token: token).ConfigureAwait(false);
>>>>>>> cde9fd1b
        }

        public async Task RemoveAsync(SqlQueryEntity entity, CancellationToken token = default)
        {
            await Client.DeleteAsync(entity, "Self", entity, token: token).ConfigureAwait(false);
        }

        public async Task UpdateAsync(SqlQueryEntity entity, CancellationToken token = default)
        {
            await Client.PutAsync(entity, "Self", entity, token: token).ConfigureAwait(false);
        }
    }
}<|MERGE_RESOLUTION|>--- conflicted
+++ resolved
@@ -19,16 +19,10 @@
             return await GroupGetAsync<SqlQueryEntity>("Item", new Dictionary<string, object> { { "id", id } }, token).ConfigureAwait(false);
         }
 
-<<<<<<< HEAD
-        public async Task<List<SqlQueryEntity>> ListAsync(string ownerId = null, bool shared = false)
+        public async Task<List<SqlQueryEntity>> ListAsync(string ownerId = null, bool shared = false, CancellationToken token)
         {
             var parameters = new Dictionary<string, object> { { "ownerId", ownerId }, { "shared", shared } };
-            return await GroupListAsync<SqlQueryEntity>("Items", parameters).ConfigureAwait(false);
-=======
-        public async Task<List<SqlQueryEntity>> ListAsync(CancellationToken token = default)
-        {
-            return await GroupListAsync<SqlQueryEntity>("Items", token: token).ConfigureAwait(false);
->>>>>>> cde9fd1b
+            return await GroupListAsync<SqlQueryEntity>("Items", parameters, token: token).ConfigureAwait(false);
         }
 
         public async Task<SqlQueryEntity> TemplateAsync(CancellationToken token = default)
@@ -38,11 +32,7 @@
 
         public async Task<SqlQueryEntity> AddAsync(SqlQueryEntity entity, CancellationToken token = default)
         {
-<<<<<<< HEAD
-            return await GroupCreateAsync<SqlQueryEntity, SqlQueryEntity>(entity).ConfigureAwait(false);
-=======
-            return await Client.PostAsync<SqlQueryEntity, SqlQueryEntity>(entity, "Create", entity, token: token).ConfigureAwait(false);
->>>>>>> cde9fd1b
+            return await GroupCreateAsync<SqlQueryEntity, SqlQueryEntity>(entity, token: token).ConfigureAwait(false);
         }
 
         public async Task RemoveAsync(SqlQueryEntity entity, CancellationToken token = default)
