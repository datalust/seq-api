﻿using System;
using System.Collections.Generic;
using System.Threading;
using System.Threading.Tasks;
using Seq.Api.Model.Signals;

namespace Seq.Api.ResourceGroups
{
    public class SignalsResourceGroup : ApiResourceGroup
    {
        internal SignalsResourceGroup(ISeqConnection connection)
            : base("Signals", connection)
        {
        }

        public async Task<SignalEntity> FindAsync(string id, CancellationToken token = default)
        {
            if (id == null) throw new ArgumentNullException(nameof(id));
            return await GroupGetAsync<SignalEntity>("Item", new Dictionary<string, object> { { "id", id } }, token).ConfigureAwait(false);
        }

<<<<<<< HEAD
        public async Task<List<SignalEntity>> ListAsync(string ownerId = null, bool shared = false)
        {
            var parameters = new Dictionary<string, object> { { "ownerId", ownerId }, { "shared", shared } };
            return await GroupListAsync<SignalEntity>("Items", parameters).ConfigureAwait(false);
=======
        public async Task<List<SignalEntity>> ListAsync(CancellationToken token = default)
        {
            return await GroupListAsync<SignalEntity>("Items", token: token).ConfigureAwait(false);
>>>>>>> cde9fd1b
        }

        public async Task<SignalEntity> TemplateAsync(CancellationToken token = default)
        {
            return await GroupGetAsync<SignalEntity>("Template", token: token).ConfigureAwait(false);
        }

        public async Task<SignalEntity> AddAsync(SignalEntity entity, CancellationToken token = default)
        {
            return await GroupCreateAsync<SignalEntity, SignalEntity>(entity, token: token).ConfigureAwait(false);
        }

        public async Task RemoveAsync(SignalEntity entity, CancellationToken token = default)
        {
            await Client.DeleteAsync(entity, "Self", entity, token: token).ConfigureAwait(false);
        }

        public async Task UpdateAsync(SignalEntity entity, CancellationToken token = default)
        {
            await Client.PutAsync(entity, "Self", entity, token: token).ConfigureAwait(false);
        }
    }
}<|MERGE_RESOLUTION|>--- conflicted
+++ resolved
@@ -19,16 +19,10 @@
             return await GroupGetAsync<SignalEntity>("Item", new Dictionary<string, object> { { "id", id } }, token).ConfigureAwait(false);
         }
 
-<<<<<<< HEAD
-        public async Task<List<SignalEntity>> ListAsync(string ownerId = null, bool shared = false)
+        public async Task<List<SignalEntity>> ListAsync(string ownerId = null, bool shared = false, CancellationToken token)
         {
             var parameters = new Dictionary<string, object> { { "ownerId", ownerId }, { "shared", shared } };
-            return await GroupListAsync<SignalEntity>("Items", parameters).ConfigureAwait(false);
-=======
-        public async Task<List<SignalEntity>> ListAsync(CancellationToken token = default)
-        {
-            return await GroupListAsync<SignalEntity>("Items", token: token).ConfigureAwait(false);
->>>>>>> cde9fd1b
+            return await GroupListAsync<SignalEntity>("Items", parameters, token: token).ConfigureAwait(false);
         }
 
         public async Task<SignalEntity> TemplateAsync(CancellationToken token = default)
